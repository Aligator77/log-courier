--- conflicted
+++ resolved
@@ -545,8 +545,7 @@
 
 	[ {
 		"paths": [ "/var/log/httpd/access.log" ],
-<<<<<<< HEAD
-		"fields": [ "type": "access_log" ]
+		"fields": { "type": "access_log" }
 	} ]
 
 ## `"stdin"`
@@ -554,8 +553,4 @@
 The stdin configuration contains the
 [Stream Configuration](#streamconfiguration) parameters that should be used when
 Log Courier is set to read log data from stdin using the
-[`-stdin`](CommandLineArguments.md#stdin) command line entry.
-=======
-		"fields": { "type": "access_log" }
-	} ]
->>>>>>> 4943750e
+[`-stdin`](CommandLineArguments.md#stdin) command line entry.