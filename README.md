--- conflicted
+++ resolved
@@ -44,8 +44,9 @@
     cd log-courier
     make
 
-<<<<<<< HEAD
 The log-courier program can then be found in the 'bin' folder.
+
+*If you receive errors, try using `gmake` instead.*
 
 ### Generating Certificates and Keys
 
@@ -65,9 +66,6 @@
 utility will generate CurveZMQ key pair configurations for you.
 
 ### LogStash 1.4.x Integration
-=======
-(If you receive errors, try using gmake instead.)
->>>>>>> 754bb1ff
 
 The log-courier program can then be found in the 'bin' folder.
 
